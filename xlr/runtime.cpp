// ****************************************************************************
//  runtime.cpp                     (C) 1992-2009 Christophe de Dinechin (ddd)
//                                                                 XL2 project
// ****************************************************************************
//
//   File Description:
//
//     Runtime functions necessary to execute XL programs
//
//
//
//
//
//
//
//
// ****************************************************************************
// This document is released under the GNU General Public License.
// See http://www.gnu.org/copyleft/gpl.html and Matthew 25:22 for details
//  (C) 1992-2010 Christophe de Dinechin <christophe@taodyne.com>
//  (C) 2010 Taodyne SAS
// ****************************************************************************

#include "runtime.h"
#include "tree.h"
#include "parser.h"
#include "scanner.h"
#include "renderer.h"
#include "context.h"
#include "symbols.h"
#include "options.h"
#include "opcodes.h"
#include "compiler.h"
#include "compiler-gc.h"
#include "main.h"
#include "types.h"
#include "save.h"

#include <iostream>
#include <cstdarg>
#include <cstdio>
#include "winglob.h"
#include <sys/stat.h>


XL_BEGIN

// In interpreted mode, the context actually holds the stack.
// However, in compiled mode, there's only one level of context,
// so attempting to unwind it ultimately causes a NULL-deref
#define ADJUST_CONTEXT_FOR_INTERPRETER(context) \
    if (Options::options->optimize_level == 0)  \
        context = context->stack;
#define ADJUST_CONTEXT_MUST_BE_IN_INTERPRETER(context)                  \
    assert (Options::options->optimize_level == 0 &&                    \
            "This routine should only be called in interpreted mode");  \
    context = context->stack;


Tree *xl_identity(Context *, Tree *what)
// ----------------------------------------------------------------------------
//   Return the input tree unchanged
// ----------------------------------------------------------------------------
{
    return what;
}


Tree *xl_evaluate(Context *context, Tree *what)
// ----------------------------------------------------------------------------
//   Compile the tree if necessary, then evaluate it
// ----------------------------------------------------------------------------
// This is similar to Context::Run, but we save stack space for recursion
{
    return context->Evaluate(what);
}


Tree *xl_evaluate_children(Context *context, Tree *what)
// ----------------------------------------------------------------------------
//   Evaluate the children for a given node
// ----------------------------------------------------------------------------
{
    Tree *result = what;
    if (Symbols *s = what->Symbols())
    {
        EvaluateChildren eval(context, s);
        result = what->Do(eval);
        if (!result->Symbols())
            result->SetSymbols(what->Symbols());
        return result;
    }

    switch(what->Kind())
    {
    case INTEGER:
    case REAL:
    case TEXT:
        return what;
    case NAME:
        if (Tree *bound = context->Bound((Name *) what, Context::LOCAL_LOOKUP))
            what = bound;
        return what;
    case INFIX:
    {
        Infix *infix = (Infix *) what;
        if (infix->name == ":")
            return xl_evaluate_children(context, infix->left);
        Tree *left = xl_evaluate_children(context, infix->left);
        if (MAIN->HadErrors())
            return left;
        Tree *right = xl_evaluate_children(context, infix->right);
        if (MAIN->HadErrors())
            return right;
        if (left != infix->left || right != infix->right)
            infix = new Infix(infix, left, right);
        return infix;
    }
    case PREFIX:
    {
        Prefix *prefix = (Prefix *) what;
        Tree *left = xl_evaluate_children(context, prefix->left);
        if (MAIN->HadErrors())
            return left;
        Tree *right = xl_evaluate_children(context, prefix->right);
        if (MAIN->HadErrors())
            return right;
        if (left != prefix->left || right != prefix->right)
            prefix = new Prefix(prefix, left, right);
        return prefix;
    }
    case POSTFIX:
    {
        Postfix *postfix = (Postfix *) what;
        Tree *left = xl_evaluate_children(context, postfix->left);
        if (MAIN->HadErrors())
            return left;
        Tree *right = xl_evaluate_children(context, postfix->right);
        if (MAIN->HadErrors())
            return right;
        if (left != postfix->left || right != postfix->right)
            postfix = new Postfix(postfix, left, right);
        return postfix;
    }
    case BLOCK:
    {
        Block *block = (Block *) what;
        Tree *child = xl_evaluate_children(context, block->child);
        if (MAIN->HadErrors())
            return child;
        if (child != block->child)
            block = new Block(block, child);
        return block;
    }
    }
    return NULL;
}


Tree *xl_assigned_value(Context *context, Tree *value)
// ----------------------------------------------------------------------------
//   An assigned value is returned as is
// ----------------------------------------------------------------------------
{
    (void) context;
    return value;
}


Tree *xl_named_value(Context *context, Tree *value)
// ----------------------------------------------------------------------------
//   An named value is returned as is
// ----------------------------------------------------------------------------
{
    (void) context;
    return value;
}


struct SourceInfo : Info
// ----------------------------------------------------------------------------
//   Record the source for a given tree
// ----------------------------------------------------------------------------
{
    SourceInfo(Tree *source) : Info(), source(source) {}
    Tree_p source;
};


Tree *xl_source(Tree *value)
// ----------------------------------------------------------------------------
//   Return the source for the given value
// ----------------------------------------------------------------------------
{
    while (SourceInfo *info = value->GetInfo<SourceInfo>())
        value = info->source;
    return value;
}


Tree *xl_set_source(Tree *value, Tree *source)
// ----------------------------------------------------------------------------
//   Set the source associated with the value (e.g. for integer->real casts)
// ----------------------------------------------------------------------------
{
    if (source != value)
        value->SetInfo<SourceInfo>(new SourceInfo(source));
    return value;
}


Tree *xl_error(text msg, Tree *a1, Tree *a2, Tree *a3)
// ----------------------------------------------------------------------------
//   The default runtime error message mechanism (if not overriden)
// ----------------------------------------------------------------------------
{
    static Name_p errorName = new Name("error");
    Tree *args = new Text(msg);
    if (a3)
        a2 = new Infix(",", a2, a3);
    if (a2)
        a1 = new Infix(",", a1, a2);
    if (a1)
        args = new Infix(",", args, a1);
    Tree *result = new Prefix(errorName, args);

    if (a1) a1 = FormatTreeForError(a1);
    if (a2) a2 = FormatTreeForError(a2);
    if (a3) a3 = FormatTreeForError(a3);
    Error err(msg, a1, a2, a3);
    MAIN->errors->Log(err);

    return result;
}


Tree *xl_form_error(Context *context, Tree *what)
// ----------------------------------------------------------------------------
//   Raise an error if we have a form error
// ----------------------------------------------------------------------------
{
    bool quickExit = false;     // For debugging purpose
    if (quickExit)
        return what;
    ADJUST_CONTEXT_FOR_INTERPRETER(context);
    static Name_p errorName = new Name("error");
    static Text_p errorText = new Text("No form matches $1");
    Infix *args = new Infix(",", errorText, what, what->Position());
    Prefix *error = new Prefix(errorName, args, what->Position());
    Symbols *symbols = what->Symbols();
    if (!symbols) symbols = MAIN->globals;
    error->SetSymbols(symbols);
    return context->Evaluate(error);
}


Tree *xl_parse_tree_inner(Context *context, Tree *tree)
// ----------------------------------------------------------------------------
//   Build a parse tree in the current context
// ----------------------------------------------------------------------------
{
    switch(tree->Kind())
    {
    case INTEGER:
    case REAL:
    case TEXT:
    case NAME:
        return tree;
    case INFIX:
    {
        Infix *infix = (Infix *) tree;
        Tree *left = xl_parse_tree_inner(context, infix->left);
        Tree *right = xl_parse_tree_inner(context, infix->right);
        Infix *result = new Infix(infix, left, right);
        return result;
    }
    case PREFIX:
    {
        Prefix *prefix = (Prefix *) tree;
        Tree *left = xl_parse_tree_inner(context, prefix->left);
        Tree *right = xl_parse_tree_inner(context, prefix->right);
        Prefix *result = new Prefix(prefix, left, right);
        return result;
    }
    case POSTFIX:
    {
        Postfix *postfix = (Postfix *) tree;
        Tree *left = xl_parse_tree_inner(context, postfix->left);
        Tree *right = xl_parse_tree_inner(context, postfix->right);
        Postfix *result = new Postfix(postfix, left, right);
        return result;
    }
    case BLOCK:
    {
        Block *block = (Block *) tree;
        Tree *result = block->child;
        if (block->opening == "{" && block->closing == "}")
        {
            Block *child = result->AsBlock();
            if (child && child->opening == "{" && child->closing == "}")
            {
                // Case where we have parse_tree {{x}}: Return {x}
                result = xl_parse_tree_inner(context, child->child);
                result = new Block(block, result);
                return result;
            }

            // Name or expression in { }
            if (Name *name = result->AsName())
                if (Tree *bound = context->Bound(name))
                    return bound;
            result = context->Evaluate(result);
            return result;
        }
        result = xl_parse_tree_inner(context, result);
        result = new Block(block, result);
        return result;
    }
    }
    return tree;
}


Tree *xl_parse_tree(Context *context, Tree *code)
// ----------------------------------------------------------------------------
//   Entry point for parse_tree
// ----------------------------------------------------------------------------
{
    if (Block *block = code->AsBlock())
        code = block->child;
    ADJUST_CONTEXT_FOR_INTERPRETER(context);
    return xl_parse_tree_inner(context, code);
}


Tree *xl_bound(Context *context, Tree *form)
// ----------------------------------------------------------------------------
//   Return the bound value for a name/form, or nil if not bound
// ----------------------------------------------------------------------------
{
    // TODO: Equivalent in compiled mode
    ADJUST_CONTEXT_MUST_BE_IN_INTERPRETER(context);
    if (Tree *bound = context->Bound(form))
        return bound;
    return XL::xl_false;
}


bool xl_same_text(Tree *what, const char *ref)
// ----------------------------------------------------------------------------
//   Compile the tree if necessary, then evaluate it
// ----------------------------------------------------------------------------
{
    Text *tval = what->AsText(); assert(tval);
    return tval->value == text(ref);
}


bool xl_same_shape(Tree *left, Tree *right)
// ----------------------------------------------------------------------------
//   Check equality of two trees
// ----------------------------------------------------------------------------
{
    return Tree::Equal(left, right);
}


Tree *xl_infix_match_check(Tree *value, kstring name)
// ----------------------------------------------------------------------------
//   Check if the value is matching the given infix
// ----------------------------------------------------------------------------
{
    while (Block *block = value->AsBlock())
        if (block->opening == "(" && block->closing == ")")
            value = block->child;
    if (Infix *infix = value->AsInfix())
        if (infix->name == name)
            return infix;
    return NULL;
}


Tree *xl_type_check(Context *context, Tree *value, Tree *type)
// ----------------------------------------------------------------------------
//   Check if value has the type of 'type'
// ----------------------------------------------------------------------------
{
    IFTRACE(typecheck)
        std::cerr << "Type check " << value << " against " << type << ':';

    // Check if we are using the old compiler
    if (Symbols *symbols = type->Symbols())
    {
        assert(value && "xl_type_check needs a valid value");

        // Check if this is a closure or something we want to evaluate
        Tree *original = value;
        StackDepthCheck typeDepthCheck(value);
        if (typeDepthCheck)
            return NULL;
        
        Infix *typeExpr = symbols->CompileTypeTest(type);
        assert(type->code && "xl_type_check needs compiled type check");
        typecheck_fn typecheck = (typecheck_fn) typeExpr->code;
        Tree *afterTypeCast = typecheck(context, typeExpr, value);
        if (afterTypeCast && afterTypeCast != original)
            xl_set_source(afterTypeCast, value);
        IFTRACE(typecheck)
        {
            if (afterTypeCast)
                std::cerr << "Success\n";
            else
                std::cerr << "Failed (not same type)\n";
        }
        return afterTypeCast;
    }

    if (Tree *works = ValueMatchesType(context, value, type, true))
    {
        IFTRACE(typecheck)
            std::cerr << "Success\n";
        return works;
    }

    IFTRACE(typecheck)
        std::cerr << "Failed (mismatch)\n";

    return NULL;
}



// ========================================================================
//
//    Creating entities (callbacks for compiled code)
//
// ========================================================================

Integer *xl_new_integer(longlong value)
// ----------------------------------------------------------------------------
//    Called by generated code to build a new Integer
// ----------------------------------------------------------------------------
{
    Integer *result = new Integer(value);
    return result;
}


Real *xl_new_real(double value)
// ----------------------------------------------------------------------------
//    Called by generated code to build a new Real
// ----------------------------------------------------------------------------
{
    Real *result = new Real (value);
    return result;
}


Text *xl_new_character(char value)
// ----------------------------------------------------------------------------
//    Called by generated code to build a new single-quoted Text
// ----------------------------------------------------------------------------
{
    Text *result = new Text(text(value, 1), "'", "'");
    return result;
}


Text *xl_new_text(text value)
// ----------------------------------------------------------------------------
//    Called by generated code to build a new double-quoted Text
// ----------------------------------------------------------------------------
{
    Text *result = new Text(value);
    return result;
}


Text *xl_new_ctext(kstring value)
// ----------------------------------------------------------------------------
//    Called by generated code to build a new double-quoted Text
// ----------------------------------------------------------------------------
{
    Text *result = new Text(text(value));
    return result;
}


Text *xl_new_xtext(kstring value, longlong len, kstring open, kstring close)
// ----------------------------------------------------------------------------
//    Called by generated code to build a new arbitrarily-quoted Text
// ----------------------------------------------------------------------------
{
    Text *result = new Text(text(value, len), open, close);
    return result;
}


Block *xl_new_block(Block *source, Tree *child)
// ----------------------------------------------------------------------------
//    Called by generated code to build a new block
// ----------------------------------------------------------------------------
{
    Block *result = new Block(source, child);
    return result;
}


Prefix *xl_new_prefix(Prefix *source, Tree *left, Tree *right)
// ----------------------------------------------------------------------------
//    Called by generated code to build a new Prefix
// ----------------------------------------------------------------------------
{
    Prefix *result = new Prefix(source, left, right);
    return result;
}


Postfix *xl_new_postfix(Postfix *source, Tree *left, Tree *right)
// ----------------------------------------------------------------------------
//    Called by generated code to build a new Postfix
// ----------------------------------------------------------------------------
{
    Postfix *result = new Postfix(source, left, right);
    return result;
}


Infix *xl_new_infix(Infix *source, Tree *left, Tree *right)
// ----------------------------------------------------------------------------
//    Called by generated code to build a new Infix
// ----------------------------------------------------------------------------
{
    Infix *result = new Infix(source, left, right);
    return result;
}



// ============================================================================
//
//    Closure management
//
// ============================================================================

Tree *xl_new_closure(eval_fn toCall, Tree *expr, uint ntrees, ...)
// ----------------------------------------------------------------------------
//   Create a new closure at runtime, capturing the various trees
// ----------------------------------------------------------------------------
{
    // Immediately return anything we could evaluate at no cost
    if (!ntrees || !expr || expr->IsConstant())
        return expr;

    IFTRACE(closure)
        std::cerr << "CLOSURE: Arity " << ntrees
                  << " code " << (void *) expr->code
                  << " [" << expr << "]\n";

    // Build the prefix with all the arguments
    Prefix *result = new Prefix(expr, NULL);
    Prefix *parent = result;
    va_list va;
    va_start(va, ntrees);
    for (uint i = 0; i < ntrees; i++)
    {
        Tree *arg = va_arg(va, Tree *);
        IFTRACE(closure)
            std::cerr << "  ARG: " << arg << '\n';
        Prefix *item = new Prefix(arg, NULL);
        parent->right = item;
        parent = item;
    }
    va_end(va);

    // Add a tree that indicates we have a closure
    Name *target = new Name("[closure]", expr->Position());
    target->code = toCall;
    parent->right = target;

    // Generate the code for the arguments
    Compiler *compiler = MAIN->compiler;
    eval_fn fn = compiler->closures[ntrees];
    if (!fn)
    {
        TreeList noParms;
        OCompiledUnit unit(compiler, result, noParms, false);
        unit.CallClosure(result, ntrees);
        fn = unit.Finalize();
        compiler->closures[ntrees] = fn;
        compiler->SetTreeFunction(result, NULL); // Now owned by closures[n]
    }
    result->code = fn;
    xl_set_source(result, expr);

    return result;
}


Tree *xl_tree_copy(Tree *from, Tree *to)
// ----------------------------------------------------------------------------
//    Copy information from one tree to the other
// ----------------------------------------------------------------------------
{
    if (from && to && from != to)
    {
        if (Symbols *symbols = from->Symbols())
        {
            to->SetSymbols(symbols);
            symbols->Clear();
        }
#if 0
        if (CompilerInfo *cinfo = from->Remove<CompilerInfo>())
            to->SetInfo<CompilerInfo> (cinfo);
        if (eval_fn code = from->code)
        {
            to->code = code;
            from->code = NULL;
        }
#endif
    }
    return to;
}



// ============================================================================
//
//    Type matching
//
// ============================================================================

#pragma GCC diagnostic ignored "-Wunused-parameter"

Tree *xl_boolean_cast(Context *context, Tree *source, Tree *value)
// ----------------------------------------------------------------------------
//   Check if argument can be evaluated as a boolean value (true/false)
// ----------------------------------------------------------------------------
{
    value = xl_evaluate(context, value);
    if (value == xl_true || value == xl_false)
        return value;
    return NULL;
}


Tree *xl_integer_cast(Context *context, Tree *source, Tree *value)
// ----------------------------------------------------------------------------
//   Check if argument can be evaluated as an integer
// ----------------------------------------------------------------------------
{
    value = xl_evaluate(context, value);
    if (Integer *it = value->AsInteger())
        return it;
    return NULL;
}


Tree *xl_real_cast(Context *context, Tree *source, Tree *value)
// ----------------------------------------------------------------------------
//   Check if argument can be evaluated as a real
// ----------------------------------------------------------------------------
{
    value = xl_evaluate(context, value);
    if (Real *rt = value->AsReal())
        return rt;
    if (Integer *it = value->AsInteger())
        return new Real(it->value);
    return NULL;
}


Tree *xl_text_cast(Context *context, Tree *source, Tree *value)
// ----------------------------------------------------------------------------
//   Check if argument can be evaluated as a text
// ----------------------------------------------------------------------------
{
    value = xl_evaluate(context, value);
    if (Text *tt = value->AsText())
        if (tt->opening != "'")
            return tt;
    return NULL;
}


Tree *xl_character_cast(Context *context, Tree *source, Tree *value)
// ----------------------------------------------------------------------------
//   Check if argument can be evaluated as a character
// ----------------------------------------------------------------------------
{
    value = xl_evaluate(context, value);
    if (Text *tt = value->AsText())
        if (tt->opening == "'")
            return tt;
    return NULL;
}


Tree *xl_tree_cast(Context *context, Tree *source, Tree *value)
// ----------------------------------------------------------------------------
//   Any input tree can be accepted
// ----------------------------------------------------------------------------
{
    return value;
}


Tree *xl_source_cast(Context *context, Tree *source, Tree *value)
// ----------------------------------------------------------------------------
//   Any source can be accepted
// ----------------------------------------------------------------------------
{
    return value;
}


Tree *xl_code_cast(Context *context, Tree *source, Tree *value)
// ----------------------------------------------------------------------------
//   Any code can be accepted
// ----------------------------------------------------------------------------
{
    return value;
}


Tree *xl_lazy_cast(Context *context, Tree *source, Tree *value)
// ----------------------------------------------------------------------------
//   Any lazy argument can be accepted
// ----------------------------------------------------------------------------
{
    return value;
}


Tree *xl_value_cast(Context *context, Tree *source, Tree *value)
// ----------------------------------------------------------------------------
//   Any value can be accepted (we evaluate first)
// ----------------------------------------------------------------------------
{
    return value;
}


Tree *xl_symbol_cast(Context *context, Tree *source, Tree *value)
// ----------------------------------------------------------------------------
//   Check if argument can be evaluated as a symbol
// ----------------------------------------------------------------------------
{
    if (Name *nt = value->AsName())
        return nt;
    value = xl_evaluate(context, value);
    if (Name *afterEval = value->AsName())
        return afterEval;
    return NULL;
}


Tree *xl_name_cast(Context *context, Tree *source, Tree *value)
// ----------------------------------------------------------------------------
//   Check if argument can be evaluated as a name
// ----------------------------------------------------------------------------
{
    if (Name *nt = value->AsName())
        if (nt->value.length() && isalpha(nt->value[0]))
            return nt;
    value = xl_evaluate(context, value);
    if (Name *afterEval = value->AsName())
        if (afterEval->value.length() && isalpha(afterEval->value[0]))
            return afterEval;
    return NULL;
}


Tree *xl_operator_cast(Context *context, Tree *source, Tree *value)
// ----------------------------------------------------------------------------
//   Check if argument can be evaluated as an operator symbol
// ----------------------------------------------------------------------------
{
    if (Name *nt = value->AsName())
        if (nt->value.length() && !isalpha(nt->value[0]))
            return nt;
    value = xl_evaluate(context, value);
    if (Name *afterEval = value->AsName())
        if (afterEval->value.length() && !isalpha(afterEval->value[0]))
            return afterEval;
    return NULL;
}


Tree *xl_infix_cast(Context *context, Tree *source, Tree *value)
// ----------------------------------------------------------------------------
//   Check if argument can be evaluated as an infix
// ----------------------------------------------------------------------------
{
    if (Infix *it = value->AsInfix())
        return it;
    return NULL;
}


Tree *xl_prefix_cast(Context *context, Tree *source, Tree *value)
// ----------------------------------------------------------------------------
//   Check if argument can be evaluated as a prefix
// ----------------------------------------------------------------------------
{
    if (Prefix *it = value->AsPrefix())
        return it;
    return NULL;
}


Tree *xl_postfix_cast(Context *context, Tree *source, Tree *value)
// ----------------------------------------------------------------------------
//   Check if argument can be evaluated as a postfix
// ----------------------------------------------------------------------------
{
    if (Postfix *it = value->AsPostfix())
        return it;
    return NULL;
}


Tree *xl_block_cast(Context *context, Tree *source, Tree *value)
// ----------------------------------------------------------------------------
//   Check if argument can be evaluated as a block
// ----------------------------------------------------------------------------
{
    if (Block *it = value->AsBlock())
        return it;
    return NULL;
}



// ============================================================================
//
//   Animation utilities
//
// ============================================================================

Tree *xl_parameter(text symbol, text type)
// ----------------------------------------------------------------------------
//   Build an infix name:type, except if type is "source"
// ----------------------------------------------------------------------------
{
    Name *n = new Name(symbol);
    if (type == lazy_type->value)
        return n;
    Name *t = new Name(type);
    Infix *i = new Infix(":", n, t);
    return i;
}


void xl_infix_to_list(Infix *infix, TreeList &list)
// ----------------------------------------------------------------------------
//   Convert an infix to a list, whether left or right associative
// ----------------------------------------------------------------------------
{
    Infix *left = infix->left->AsInfix();
    if (left && left->name == infix->name)
        xl_infix_to_list(left, list);
    else
        list.push_back(infix->left);
    
    Infix *right = infix->right->AsInfix();
    if (right && right->name == infix->name)
        xl_infix_to_list(right, list);
    else
        list.push_back(infix->right);
}
            

Real *xl_springify(Real &value, Real &target, Real &time,
                   Real &damp, Real &kspring, Real &lt, Real &ls)
// ----------------------------------------------------------------------------
//   Add a "spring" effect to a value
// ----------------------------------------------------------------------------
{
    double distance = target.value - value.value;
    double t = time.value;
    double interval = t - lt.value;
    if (interval > 1.0)
        interval = 1.0;
    double v = value.value + ls.value * interval;
    double accel = kspring * distance;
    ls.value *= (1.0 - interval * damp.value);
    ls.value += accel * interval;
    lt.value = t;
    value.value = v;

    return &value;
}



// ============================================================================
//
//   Adding a builtin or a global
//
// ============================================================================

void xl_enter_builtin(Main *main, text name, Tree *to, TreeList parms,
                      eval_fn code)
// ----------------------------------------------------------------------------
//   Add a new builtin
// ----------------------------------------------------------------------------
{
    main->compiler->EnterBuiltin(name, to, parms, code);
}


void xl_enter_global(Main *main, Name *name, Name_p *address)
// ----------------------------------------------------------------------------
//   Add a new global
// ----------------------------------------------------------------------------
{
    main->compiler->EnterGlobal(name, address);
}



// ============================================================================
//
//   Write a tree to standard output (temporary hack)
//
// ============================================================================

Tree *xl_write(Context *context, Tree *tree, text sep)
// ----------------------------------------------------------------------------
//   Write elements of the tree to the console
// ----------------------------------------------------------------------------
{
    // Special case when we have no argument
    if (!tree)
    {
        std::cout << "NULL" << sep;
        return XL::xl_false;
    }

    // Evaluate closures if we have any
    Prefix *prefix = tree->AsPrefix();
    if (prefix)
        tree = xl_evaluate(context, prefix);
        
    // Format contents
    if (Infix *infix = tree->AsInfix())
    {
        if (infix->name == ",")
        {
            xl_write(context, infix->left, "");
            return xl_write(context, infix->right, sep);
        }
    }

    // Evaluate non-prefix trees
    if (!prefix)
        tree = xl_evaluate(context, tree);

    // Evaluate the input argument
    switch(tree->Kind())
    {
    case INTEGER: std::cout << ((Integer *) tree)->value << sep; break;
    case REAL:    std::cout << ((Real *) tree)->value << sep; break;
    case TEXT:    std::cout << ((Text *) tree)->value << sep; break;
    default:      std::cout << tree << sep; break;
    }

    return XL::xl_true;
}


static void xl_list_files(Context *context, Tree *patterns, Tree_p *&parent)
// ----------------------------------------------------------------------------
//   Append all files found in the parent
// ----------------------------------------------------------------------------
{
    if (Block *block = patterns->AsBlock())
    {
        xl_list_files(context, block->child, parent);
        return;
    }
    if (Infix *infix = patterns->AsInfix())
    {
        if (infix->name == "," || infix->name == ";" || infix->name == "\n")
        {
            xl_list_files(context, infix->left, parent);
            xl_list_files(context, infix->right, parent);
            return;
        }
    }

    patterns = context->Evaluate(patterns);
    if (Text *regexp = patterns->AsText())
    {
        glob_t files;
        text filename = regexp->value;
        glob(filename.c_str(), GLOB_MARK, NULL, &files);
        for (uint i = 0; i < files.gl_pathc; i++)
        {
            std::string entry(files.gl_pathv[i]);
            Text *listed = new Text(entry);
            if (*parent)
            {
                Infix *added = new Infix(",", *parent, listed);
                *parent = added;
                parent = &added->right;
            }
            else
            {
                *parent = listed;
            }
        }
        globfree(&files);
        return;
    }
    Ooops("Malformed files list $1", patterns);
}


Tree *xl_list_files(Context *context, Tree *patterns)
// ----------------------------------------------------------------------------
//   List all files in the given pattern
// ----------------------------------------------------------------------------
{
    Tree_p result = NULL;
    Tree_p *parent = &result;
    xl_list_files(context, patterns, parent);
    if (!result)
        result = xl_nil;
    else
        result->SetSymbols(patterns->Symbols());
    return result;
}


bool xl_write_integer(longlong x)
// ----------------------------------------------------------------------------
//   Write an integer value
// ----------------------------------------------------------------------------
{
    std::cout << x;
    return true;
}


bool xl_write_real(double x)
// ----------------------------------------------------------------------------
//   Write a double value
// ----------------------------------------------------------------------------
{
    std::cout << x;
    return true;
}


bool xl_write_text(kstring x)
// ----------------------------------------------------------------------------
//   Write a text value
// ----------------------------------------------------------------------------
{
    std::cout << x;
    return true;
}


bool xl_write_character(char x)
// ----------------------------------------------------------------------------
//   Write a character value
// ----------------------------------------------------------------------------
{
    std::cout << x;
    return true;
}


bool xl_write_cr()
// ----------------------------------------------------------------------------
//   Write a line separator
// ----------------------------------------------------------------------------
{
    std::cout << '\n';
    return true;
}



// ============================================================================
//
//    Loading trees from external files
//
// ============================================================================

Tree *xl_load(Context *context, text name)
// ----------------------------------------------------------------------------
//    Load a file from disk without evaluating it
// ----------------------------------------------------------------------------
{
    text path = MAIN->SearchFile(name);
    if (path == "")
        return Ooops("Source file $1 not found", new Text(name));

    // Check if the file has already been loaded somehwere.
    // If so, return the loaded file
    bool exists = MAIN->files.count(path);
    if (!exists)
    {
        IFTRACE(fileload)
                std::cout << "Loading: " << path << "\n";

<<<<<<< HEAD
    Context *importCtx = new Context(context, NULL);
    Symbols *importSyms = new Symbols(MAIN->globals);
    MAIN->files[path] = SourceFile(path, tree, importCtx, importSyms);
    context->Import(importCtx);
    MAIN->globals->Import(importSyms);
=======
        bool hadError = MAIN->LoadFile(path, false);
        if (hadError)
            return Ooops("Unable to load file $1", new Text(path));
    }
>>>>>>> bb70ff5e

    SourceFile &sf = MAIN->files[path];
    context->Import(sf.context);
    return sf.tree;
}


Tree *xl_import(Context *context, text name)
// ----------------------------------------------------------------------------
//   Load a tree and evaluate the result
// ----------------------------------------------------------------------------
{
    Tree *result = xl_load(context, name);
    result = context->Evaluate(result);
    return result;
}


Tree *xl_load_data(Context *context, Tree *self,
                   text name, text prefix, text fieldSeps, text recordSeps)
// ----------------------------------------------------------------------------
//    Load a comma-separated or tab-separated file from disk
// ----------------------------------------------------------------------------
{
    text path = MAIN->SearchFile(name);
    if (path == "")
        return Ooops("CSV file $1 not found", new Text(name));

    // Check if the file has already been loaded somehwere.
    // If so, return the loaded file
    if (MAIN->files.count(path) > 0)
    {
        SourceFile &sf = MAIN->files[path];
        context->Import(sf.context);
        Tree *tree = sf.tree;
        if (prefix != "")
        {
            while (Infix *infix = tree->AsInfix())
            {
                xl_evaluate(context, infix->left);
                tree = infix->right;
            }
            return xl_evaluate(context, tree);
        }
        return sf.tree;
    }

    char     buffer[256];
    char    *ptr       = buffer;
    char    *end       = buffer + sizeof(buffer) - 1;
    Tree_p   tree      = NULL;
    Tree_p   line      = NULL;
    Tree_p  *treePtr   = &tree;
    Tree_p  *linePtr   = &line;
    bool     hasQuote  = false;
    bool     hasRecord = false;
    bool     hasField  = false;
    FILE    *f         = fopen(path.c_str(), "r");
    Symbols *old       = self->Symbols(); assert(old);
    Symbols *syms      = new Symbols(old);
    Tree    *result    = NULL;

    *end = 0;
    while (!feof(f))
    {
        int c = getc(f);

        if (c == 0xA0)          // Hard space generated by Numbers, skip
            continue;

        if (hasQuote)
        {
            hasRecord = false;
            hasField = false;
        }
        else
        {
            hasRecord = recordSeps.find(c) != recordSeps.npos || c == EOF;
            hasField = fieldSeps.find(c) != fieldSeps.npos;
        }
        if (hasRecord || hasField)
            c = 0;
        else if (c == '"')
            hasQuote = !hasQuote;

        if (ptr < end)
            *ptr++ = c;

        if (!c)
        {
            text token;
            Tree *child = NULL;

            if (isdigit(buffer[0]) ||
                ((buffer[0] == '-' || buffer[0] == '+') && isdigit(buffer[1])))
            {
                char *ptr2 = NULL;
                longlong l = strtoll(buffer, &ptr2, 10);
                if (ptr2 == ptr-1)
                {
                    child = new Integer(l);
                }
                else
                {
                    double d = strtod (buffer, &ptr2);
                    if (ptr2 == ptr-1)
                        child = new Real(d);
                }
            }
            if (child == NULL)
            {
                if (*buffer == 0)
                    continue;
                token = text(buffer, ptr - buffer - 1);
                child = new Text(buffer);
            }

            // Combine data that we just read to current line
            child->SetSymbols(syms);
            if (*linePtr)
            {
                Infix *infix = new Infix(",", *linePtr, child);
                *linePtr = infix;
                linePtr = &infix->right;
            }
            else
            {
                *linePtr = child;
            }

            // Combine as line if necessary
            if (hasRecord)
            {
                if (prefix != "")
                {
                    line = new Prefix(new Name(prefix), line);
                    line->SetSymbols(syms);
                    result = xl_evaluate(context, line);
                }
                if (*treePtr)
                {
                    Infix *infix = new Infix("\n", *treePtr, line);
                    *treePtr = infix;
                    treePtr = &infix->right;
                }
                else
                {
                    *treePtr = child;
                }
                line = NULL;
                linePtr = &line;
            }
            ptr = buffer;
        }
    }
    fclose(f);
    if (!tree)
        return Ooops("Unable to load data from $1", new Text(path));

    // Store that we use the file
    Context *importCtx = new Context(context, NULL);
    Symbols *importSyms = new Symbols(MAIN->globals);
    MAIN->files[path] = SourceFile(path, tree, importCtx, importSyms);
    context->Import(importCtx);
    MAIN->globals->Import(importSyms);

    return tree;
}


<<<<<<< HEAD

// ============================================================================
//
//   Managing calls to/from XL
//
// ============================================================================

Tree *XLCall::operator() (SourceFile *sf)
// ----------------------------------------------------------------------------
//   Invoke the call in the context of a given source file
// ----------------------------------------------------------------------------
{
    if (Symbols *symbols = sf->symbols)
    {
        return operator() (symbols, false, true);
    }
    else
    {
        Context *context = sf->context;
        Tree *call = name;
        if (arguments)
            call = new Prefix(call, arguments);
        return context->Evaluate(call);
    }
}


Tree *XLCall::operator() (Symbols *syms, bool nullIfBad, bool cached)
// ----------------------------------------------------------------------------
//    Perform the given call in the given context
// ----------------------------------------------------------------------------
{
    assert(syms);
    Tree *callee = syms->CompileCall(name->value, args, nullIfBad, cached);
    if (callee && callee->code)
        callee = callee->code(MAIN->context, callee);
    return callee;
}


Tree *XLCall::build(Symbols *syms)
// ----------------------------------------------------------------------------
//    Perform the given call in the given context
// ----------------------------------------------------------------------------
{
    assert(syms);
    Tree *callee = syms->CompileCall(name->value, args);
    return callee;
}


// ============================================================================
//
//    Interfaces to make old and new compiler compatible (temporary)
//
// ============================================================================

Tree *xl_define(Context *context, Tree *self, Tree *form, Tree *definition)
// ----------------------------------------------------------------------------
//    Define a form in interpreted mode
// ----------------------------------------------------------------------------
{
    ADJUST_CONTEXT_MUST_BE_IN_INTERPRETER(context);
    context->Define(form, definition);
    return self;
}


Tree *xl_assign(Context *context, Tree *form, Tree *definition)
// ----------------------------------------------------------------------------
//   Assignment in interpreted mode
// ----------------------------------------------------------------------------
{
    ADJUST_CONTEXT_MUST_BE_IN_INTERPRETER(context);
    return context->Assign(form, definition);
}


Tree *xl_evaluate_sequence(Context *context, Tree *first, Tree *second)
// ----------------------------------------------------------------------------
//   Evaluate a sequence
// ----------------------------------------------------------------------------
{
    ADJUST_CONTEXT_FOR_INTERPRETER(context);
    xl_evaluate(context, first);
    return xl_evaluate(context, second);
}


Tree *xl_evaluate_any(Context *context, Tree *form)
// ----------------------------------------------------------------------------
//   Evaluation in both stack and scope (any lookup)
// ----------------------------------------------------------------------------
{
    ADJUST_CONTEXT_MUST_BE_IN_INTERPRETER(context);
    return context->Evaluate(form, Context::ANY_LOOKUP);
}


Tree *xl_evaluate_block(Context *context, Tree *child)
// ----------------------------------------------------------------------------
//   Evaluate a block in interpreted mode
// ----------------------------------------------------------------------------
{
    ADJUST_CONTEXT_MUST_BE_IN_INTERPRETER(context);
    return context->EvaluateBlock(child);
}


Tree *xl_evaluate_code(Context *context, Tree *self, Tree *code)
// ----------------------------------------------------------------------------
//   Evaluate a code tree in interpreted mode
// ----------------------------------------------------------------------------
{
    ADJUST_CONTEXT_MUST_BE_IN_INTERPRETER(context);
    return context->EvaluateCode(self, code);
}


Tree *xl_evaluate_lazy(Context *context, Tree *self, Tree *code)
// ----------------------------------------------------------------------------
//   Evaluate a lazy tree in interpreted mode
// ----------------------------------------------------------------------------
{
    ADJUST_CONTEXT_MUST_BE_IN_INTERPRETER(context);
    return context->EvaluateLazy(self, code);
}


Tree *xl_evaluate_in_caller(Context *context, Tree *code)
// ----------------------------------------------------------------------------
//   Evaluate code in the caller's context (interpreted mode only)
// ----------------------------------------------------------------------------
{
    ADJUST_CONTEXT_MUST_BE_IN_INTERPRETER(context);
    return context->EvaluateInCaller(code);
}


Tree *xl_enter_properties(Context *context, Tree *self, Tree *declarations)
// ----------------------------------------------------------------------------
//   Enter properties in interpreted mode
// ----------------------------------------------------------------------------
{
    ADJUST_CONTEXT_MUST_BE_IN_INTERPRETER(context);
    (void) declarations;
    return context->EnterProperty(self) ? xl_true : xl_false;
}


Tree *xl_enter_constraints(Context *context, Tree *self, Tree *constraints)
// ----------------------------------------------------------------------------
//   Enter constraints in interpreted mode
// ----------------------------------------------------------------------------
{
    ADJUST_CONTEXT_MUST_BE_IN_INTERPRETER(context);
    (void) constraints;
    return context->EnterConstraint(self) ? xl_true : xl_false;
}


Tree *xl_attribute(Context *context, text name, Tree *form)
// ----------------------------------------------------------------------------
//   Return the attribute associated to a given tree
// ----------------------------------------------------------------------------
{
    ADJUST_CONTEXT_FOR_INTERPRETER(context);
    Tree *found = context->Attribute(form, Context::SCOPE_LOOKUP, name);
    if (!found)
        found = xl_nil;
    return found;
}




// ============================================================================
//
//   Apply a code recursively to a data set (temporary / obsolete)
//
// ============================================================================

Tree *xl_apply(Context *context, Tree *code, Tree *data)
// ----------------------------------------------------------------------------
//   Apply the input code on each piece of data
// ----------------------------------------------------------------------------
//   We deal with the following cases:
//   - Code is a name: We map it as a prefix to a single-argument function
//   - Code is in the form X->f(X): We map the right-hand side
//   - Code is in the form X,Y->f(X,Y): We reduce using the right-hand side
//   - Code is in the form X where f(X): We filter based on f(X)
{
    // Check if we got (1,2,3,4) or something like f(3) as 'data'
    Block *block = data->AsBlock();
    if (!block)
    {
        // We got f(3) or Hello as input: evaluate it
        data = xl_evaluate(context, data);

        // The returned data may itself be something like (1,2,3,4,5)
        block = data->AsBlock();
    }
    if (block)
    {
        // We got (1,2,3,4): Extract 1,2,3,4
        data = block->child;
        if (!data->Symbols())
            data->SetSymbols(block->Symbols());
        if (!data->code)
            data->code = xl_evaluate_children;
    }

    // Check if we already compiled that code
    FunctionInfo *fninfo = code->GetInfo<FunctionInfo>();
    if (!fninfo)
    {
        // Identify what operation we want to perform
        Tree *toCompile = code;
        TreeList parameters;
        bool reduce = false;
        bool filter = false;

        // For syntactic convenience, the code is generally in a block
        if (Block *codeBlock = toCompile->AsBlock())
        {
            toCompile = codeBlock->child;
            if (!toCompile->Symbols())
                toCompile->SetSymbols(codeBlock->Symbols());
        }

        // Define default data separators
        std::set<text> separators;
        separators.insert(",");
        separators.insert(";");
        separators.insert("\n");

        // Check the case where code is x->sin x  (map) or x,y->x+y (reduce)
        if (Infix *infix = toCompile->AsInfix())
        {
            Tree *ileft = infix->left;
            if (infix->name == "->")
            {
                // Case of x -> sin x
                if (Name *name = ileft->AsName())
                {
                    parameters.push_back(name);
                    toCompile = infix->right;
                }

                // Case of x,y -> x+y
                else if (Infix *op = ileft->AsInfix())
                {
                    // This defines the separator we use for data
                    separators.insert(op->name);

                    Name *first = op->left->AsName();
                    Name *second = op->right->AsName();
                    if (first && second)
                    {
                        parameters.push_back(first);
                        parameters.push_back(second);
                        reduce = true;
                        toCompile = infix->right;
                    }
                }
            }
            else if (infix->name == "where")
            {
                // Case of x where x < 3
                if (Name *name = ileft->AsName())
                {
                    parameters.push_back(name);
                    toCompile = infix->right;
                    filter = true;
                }
            }
        }
        else if (Name *name = code->AsName())
        {
            // We have a single name: consider it as a prefix to all elements
            Name *parameter = new Name("_");
            parameters.push_back(parameter);
            toCompile = new Prefix(name, parameter);
        }
        else
        {
            // OK, we don't know what to do with this stuff...
            return Ooops("Malformed map/reduce code $1", code);
        }

        // We have now decided what this is, so we compile the code
        Symbols *symbols = new Symbols(code->Symbols());
        eval_fn fn = NULL;

        // Record all the parameters in the symbol table
        for (TreeList::iterator p=parameters.begin(); p!=parameters.end(); p++)
            if (Name *parmName = (*p)->AsName())
                symbols->Allocate(parmName);

        // Create a compile unit with the right number of parameters
        Compiler *compiler = MAIN->compiler;
        OCompiledUnit unit(compiler, toCompile, parameters, false);
        assert (!unit.IsForwardCall() || !"Forward call in map/reduce code");

        // Record internal declarations if any
        DeclarationAction declare(symbols);
        Tree *toDecl = toCompile->Do(declare);
        assert(toDecl);

        // Compile the body we generated
        CompileAction compile(symbols, unit, true, true, false);
        Tree *compiled = toCompile->Do(compile);

        // Generate code if compilation was successful
        if (compiled)
            fn = unit.Finalize();

        // Generate appropriate function info
        if (filter)
            fninfo = new FilterFunctionInfo;
        else if (reduce)
            fninfo = new ReduceFunctionInfo;
        else
            fninfo = new MapFunctionInfo;

        // Record generated code (or NULL in case of compilation failure)
        code->SetInfo<FunctionInfo>(fninfo);
        fninfo->function = fn;
        fninfo->context = context;
        fninfo->symbols = symbols;
        fninfo->compiled = toCompile;
        fninfo->separators = separators;

        // Report compile error the first time
        if (!compiled)
            return Ooops("Cannot compile map/reduce code $1", code);

        if (!toCompile->code)
            toCompile->code = xl_evaluate_children;
    }

    Tree *result = data;
    if (fninfo->function)
        result = fninfo->Apply(result);
    else
        result = Ooops("Invalid map/reduce code $1", code);
    return result;
}


Tree *xl_range(longlong low, longlong high)
// ----------------------------------------------------------------------------
//   Return a range of values between low and high
// ----------------------------------------------------------------------------
//   This is so ugly, but lazy evalation doesn't work quite right yet
{
    Tree *result = new Integer(high);
    for (longlong i = high-1; i >= low; i--)
        result = new Infix(",", new Integer(i), result);
    result->code = xl_identity;
    return result;
}


Tree *xl_nth(Context *context, Tree *data, longlong index)
// ----------------------------------------------------------------------------
//   Find the nth element in a data set
// ----------------------------------------------------------------------------
{
    Tree *source = data;

    // Check if we got (1,2,3,4) or something like f(3) as 'data'
    Block *block = data->AsBlock();
    if (!block)
    {
        // We got f(3) or Hello as input: evaluate it
        data = xl_evaluate(context, data);

        // The returned data may itself be something like (1,2,3,4,5)
        block = data->AsBlock();
    }
    if (block)
    {
        // We got (1,2,3,4): Extract 1,2,3,4
        data = block->child;
        if (!data->Symbols())
            data->SetSymbols(block->Symbols());
        if (!data->code)
            data->code = xl_evaluate_children;
    }

    // Now loop on the top-level infix
    Tree *result = data;
    if (Infix *infix = result->AsInfix())
    {
        TreeList list;
        xl_infix_to_list(infix, list);
        if (index < 1 || index > (longlong) list.size())
            return Ooops("Index $2 for $1 out of range",
                         source, new Integer(index));
        result = list[index-1];
    }

    return result;
}



// ============================================================================
//
//   Map an operation on all elements
//
// ============================================================================

Tree *MapFunctionInfo::Apply(Tree *what)
// ----------------------------------------------------------------------------
//   Apply a map operation
// ----------------------------------------------------------------------------
{
    MapAction map(context, function, separators);
    return what->Do(map);
}


Tree *MapAction::Do(Tree *what)
// ----------------------------------------------------------------------------
//   Apply the code to the given tree
// ----------------------------------------------------------------------------
{
    what = xl_evaluate(context, what);
    return function(context, what, what);
}


Tree *MapAction::DoInfix(Infix *infix)
// ----------------------------------------------------------------------------
//   Check if this is a separator, if so evaluate left and right
// ----------------------------------------------------------------------------
{
    if (separators.count(infix->name))
    {
        Tree *left = infix->left->Do(this);
        Tree *right = infix->right->Do(this);
        if (left != infix->left || right != infix->right)
        {
            infix = new Infix(infix->name, left, right, infix->Position());
            infix->code = xl_evaluate_children;
        }
        return infix;
    }

    // Otherwise simply apply the function to the infix
    return Do(infix);
}


Tree *MapAction::DoPrefix(Prefix *prefix)
// ----------------------------------------------------------------------------
//   Apply to the whole prefix (don't decompose)
// ----------------------------------------------------------------------------
{
    return Do(prefix);
}


Tree *MapAction::DoPostfix(Postfix *postfix)
// ----------------------------------------------------------------------------
//   Apply to the whole postfix (don't decompose)
// ----------------------------------------------------------------------------
{
    return Do(postfix);
}


Tree *MapAction::DoBlock(Block *block)
// ----------------------------------------------------------------------------
//   Apply to the whole block (don't decompose)
// ----------------------------------------------------------------------------
{
    return Do(block);
}



// ============================================================================
//
//   Reduce by applying operations to consecutive elements
//
// ============================================================================

Tree *ReduceFunctionInfo::Apply(Tree *what)
// ----------------------------------------------------------------------------
//   Apply a reduce operation to the tree
// ----------------------------------------------------------------------------
{
    ReduceAction reduce(context, function, separators);
    return what->Do(reduce);
}


Tree *ReduceAction::Do(Tree *what)
// ----------------------------------------------------------------------------
//   By default, reducing non-list elements returns these elements
// ----------------------------------------------------------------------------
{
    return what;
}


Tree *ReduceAction::DoInfix(Infix *infix)
// ----------------------------------------------------------------------------
//   Check if this is a separator, if so combine left and right
// ----------------------------------------------------------------------------
{
    if (separators.count(infix->name))
    {
        Tree *left = infix->left->Do(this);
        Tree *right = infix->right->Do(this);
        return function(context, infix, left, right);
    }

    // Otherwise simply apply the function to the infix
    return Do(infix);
}


Tree *ReduceAction::DoPrefix(Prefix *prefix)
// ----------------------------------------------------------------------------
//   Apply to the whole prefix (don't decompose)
// ----------------------------------------------------------------------------
{
    return Do(prefix);
}


Tree *ReduceAction::DoPostfix(Postfix *postfix)
// ----------------------------------------------------------------------------
//   Apply to the whole postfix (don't decompose)
// ----------------------------------------------------------------------------
{
    return Do(postfix);
}


Tree *ReduceAction::DoBlock(Block *block)
// ----------------------------------------------------------------------------
//   Apply to the whole block (don't decompose)
// ----------------------------------------------------------------------------
{
    return Do(block);
}


// ============================================================================
//
//   Filter by selecting elements that match a given condition
//
// ============================================================================

Tree *FilterFunctionInfo::Apply(Tree *what)
// ----------------------------------------------------------------------------
//   Apply a filter operation to the tree
// ----------------------------------------------------------------------------
{
    FilterAction filter(context, function, separators);
    Tree *result = what->Do(filter);
    if (!result)
        result = xl_false;
    return result;
}


Tree *FilterAction::Do(Tree *what)
// ----------------------------------------------------------------------------
//   By default, reducing non-list elements returns these elements
// ----------------------------------------------------------------------------
{
    if (function(context, what, what) == xl_true)
        return what;
    return NULL;
}


Tree *FilterAction::DoInfix(Infix *infix)
// ----------------------------------------------------------------------------
//   Check if this is a separator, if so combine left and right
// ----------------------------------------------------------------------------
{
    if (separators.count(infix->name))
    {
        Tree *left = infix->left->Do(this);
        Tree *right = infix->right->Do(this);
        if (left && right)
        {
            infix = new Infix(infix->name, left, right, infix->Position());
            infix->code = xl_evaluate_children;
            return infix;
        }
        if (left)
            return left;
        return right;
    }

    // Otherwise simply apply the function to the infix
    return Do(infix);
}


Tree *FilterAction::DoPrefix(Prefix *prefix)
// ----------------------------------------------------------------------------
//   Apply to the whole prefix (don't decompose)
// ----------------------------------------------------------------------------
{
    return Do(prefix);
}


Tree *FilterAction::DoPostfix(Postfix *postfix)
// ----------------------------------------------------------------------------
//   Apply to the whole postfix (don't decompose)
// ----------------------------------------------------------------------------
{
    return Do(postfix);
}


Tree *FilterAction::DoBlock(Block *block)
// ----------------------------------------------------------------------------
//   Apply to the whole block (don't decompose)
// ----------------------------------------------------------------------------
{
    return Do(block);
}


=======
Tree *xl_add_search_path(Context *context, text prefix, text dir)
// ----------------------------------------------------------------------------
//   Add directory to the search path for prefix for the current context
// ----------------------------------------------------------------------------
{
    context->stack->AddSearchPath(prefix, dir);
    return XL::xl_true;
}


Text *xl_find_in_search_path(Context *context, text prefix, text file)
// ----------------------------------------------------------------------------
//   Add directory to the search path for prefix for the current context
// ----------------------------------------------------------------------------
{
    return new Text(context->stack->FindInSearchPath(prefix, file));
}

>>>>>>> bb70ff5e
XL_END<|MERGE_RESOLUTION|>--- conflicted
+++ resolved
@@ -1108,18 +1108,10 @@
         IFTRACE(fileload)
                 std::cout << "Loading: " << path << "\n";
 
-<<<<<<< HEAD
-    Context *importCtx = new Context(context, NULL);
-    Symbols *importSyms = new Symbols(MAIN->globals);
-    MAIN->files[path] = SourceFile(path, tree, importCtx, importSyms);
-    context->Import(importCtx);
-    MAIN->globals->Import(importSyms);
-=======
         bool hadError = MAIN->LoadFile(path, false);
         if (hadError)
             return Ooops("Unable to load file $1", new Text(path));
     }
->>>>>>> bb70ff5e
 
     SourceFile &sf = MAIN->files[path];
     context->Import(sf.context);
@@ -1290,7 +1282,6 @@
 }
 
 
-<<<<<<< HEAD
 
 // ============================================================================
 //
@@ -1926,7 +1917,6 @@
 }
 
 
-=======
 Tree *xl_add_search_path(Context *context, text prefix, text dir)
 // ----------------------------------------------------------------------------
 //   Add directory to the search path for prefix for the current context
@@ -1945,5 +1935,4 @@
     return new Text(context->stack->FindInSearchPath(prefix, file));
 }
 
->>>>>>> bb70ff5e
 XL_END