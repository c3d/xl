--- conflicted
+++ resolved
@@ -728,8 +728,6 @@
 }
 
 
-<<<<<<< HEAD
-=======
 
 // ============================================================================
 //
@@ -737,13 +735,12 @@
 //
 // ============================================================================
 
-void xl_enter_builtin(Main *main, text name, Tree *to, TreeList parms,
-                      eval_fn code)
+void xl_enter_builtin(Main *main, text name, Tree *to, TreeList parms)
 // ----------------------------------------------------------------------------
 //   Add a new builtin
 // ----------------------------------------------------------------------------
 {
-    main->compiler->EnterBuiltin(name, to, parms, code);
+    main->compiler->EnterBuiltin(name, to, parms, NULL);
 }
 
 
@@ -756,53 +753,7 @@
 }
 
 
-// ============================================================================
-//
-//   Managing calls to/from XL
-//
-// ============================================================================
-
-Tree *XLCall::operator() (Symbols *syms, bool nullIfBad, bool cached)
-// ----------------------------------------------------------------------------
-//    Perform the given call in the given context
-// ----------------------------------------------------------------------------
-{
-    assert(syms);
-    Tree *callee = syms->CompileCall(name, args, nullIfBad, cached);
-    if (callee && callee->code)
-        callee = callee->code(callee);
-    return callee;
-}
-
-
-Tree *XLCall::build(Symbols *syms)
-// ----------------------------------------------------------------------------
-//    Perform the given call in the given context
-// ----------------------------------------------------------------------------
-{
-    assert(syms);
-    Tree *callee = syms->CompileCall(name, args);
-    return callee;
-}
-
-
-Tree *xl_invoke(eval_fn toCall, Tree *src, TreeList &args)
-// ----------------------------------------------------------------------------
-//   Invoke a callback with the right number of arguments
-// ----------------------------------------------------------------------------
-//   We generate a function with the right signature using LLVM
-{
-    Compiler *compiler = MAIN->compiler;
-    adapter_fn fn = compiler->EnterArrayToArgsAdapter(args.size());
-
-    // REVISIT: The following assumes that Tree_p and Tree * have the
-    // same memory representation in a std::vector<Tree_p>
-    return fn (toCall, src, (Tree **) &args[0]);
-}
-
-
-
->>>>>>> 36c2efca
+
 // ============================================================================
 //
 //   Write a tree to standard output (temporary hack)
