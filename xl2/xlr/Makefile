#******************************************************************************
# Makefile                          (C) 1992-2003 Christophe de Dinechin (ddd) 
#                                                                  XL2 project 
#******************************************************************************
#
#  File Description:
#
#    Makefile for the XL runtime environment
#
#
#
#
#
#
#
#
#******************************************************************************
# This program is released under the GNU General Public License.
# See http://www.gnu.org/copyleft/gpl.html and Matthew 25:22 for details
#******************************************************************************
#* File       : $RCSFile$
#* Revision   : $Revision$
#* Date       : $Date$
#******************************************************************************

BROOT=../

# List of directories to process
SOURCES     =					\
	main.cpp				\
	options.cpp				\
	errors.cpp				\
	tree.cpp				\
	syntax.cpp				\
	scanner.cpp				\
	parser.cpp				\
	renderer.cpp				\
	compiler.cpp				\
	context.cpp				\
	runtime.cpp				\
	basics.cpp				\
	types.cpp				\
        sha1.cpp				\
	serializer.cpp				\
        diff.cpp				\
<<<<<<< HEAD
=======
        lcs.cpp                                 \
>>>>>>> 01aad9d4
	opcodes.cpp

PRODUCT=xlr$(EXE)

include $(BROOT)Makefile.config

LLVM_FLAGS=`llvm-config --cppflags | sed -e s/-DNDEBUG//g`
LLVM_LIBS=`llvm-config --ldflags --libs core jit native interpreter`

CPPFLAGS+=$(LLVM_FLAGS)
LDFLAGS=-L/usr/local/lib $(LLVM_LIBS)

test: unit_tests xl_tests

unit_tests: sha1_test lcs_test

%_test: %.cpp
	$(CXX) -DUNIT_TEST $(CXXFLAGS) -o $* $*.cpp && ./$* && rm ./$*

xl_tests:
	cd tests; ./alltests<|MERGE_RESOLUTION|>--- conflicted
+++ resolved
@@ -43,10 +43,7 @@
         sha1.cpp				\
 	serializer.cpp				\
         diff.cpp				\
-<<<<<<< HEAD
-=======
         lcs.cpp                                 \
->>>>>>> 01aad9d4
 	opcodes.cpp
 
 PRODUCT=xlr$(EXE)
