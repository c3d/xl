// ****************************************************************************
//  main.cpp                                                        XLR project
// ****************************************************************************
//
//   File Description:
//
//      Main entry point of the compiler
//
//
//
//
//
//
//
//
// ****************************************************************************
// This document is released under the GNU General Public License.
// See http://www.gnu.org/copyleft/gpl.html and Matthew 25:22 for details
//  (C) 1992-2010 Christophe de Dinechin <christophe@taodyne.com>
//  (C) 2010 Jerome Forissier <jerome@taodyne.com>
//  (C) 2010 Taodyne SAS
// ****************************************************************************

#include "configuration.h"
#include <unistd.h>
#include <stdlib.h>
#include <map>
#include <iostream>
#include <fstream>
#include <stdio.h>
#include "main.h"
#include "scanner.h"
#include "parser.h"
#include "renderer.h"
#include "errors.h"
#include "tree.h"
#include "context.h"
#include "compiler.h"
#include "options.h"
#include "basics.h"
#include "serializer.h"
#include "diff.h"
<<<<<<< HEAD
=======
#include "bfs.h"
#include "gv.h"
>>>>>>> 88c09830

XL_BEGIN

Main *MAIN = NULL;


Main::Main(int inArgc, char **inArgv, Compiler &comp)
// ----------------------------------------------------------------------------
//   Initialization of the globals
// ----------------------------------------------------------------------------
    : argc(inArgc), argv(inArgv),
      positions(),
      errors(&positions),
      syntax("xl.syntax"),
      options(errors),
      compiler(comp),
      context(errors, &compiler),
      renderer(std::cout, "xl.stylesheet", syntax),
      reader(NULL), writer(NULL)
{
    Options::options = &options;
    Context::context = &context;
    Symbols::symbols = &context;
    Renderer::renderer = &renderer;
    Syntax::syntax = &syntax;
}


Main::~Main()
// ----------------------------------------------------------------------------
//   Destructor
// ----------------------------------------------------------------------------
{
    delete reader;
    delete writer;
}


int Main::LoadFiles()
// ----------------------------------------------------------------------------
//   Load all files given on the command line and compile them
// ----------------------------------------------------------------------------
{
    text                         cmd, end = "";
    std::vector<text>            filelist;
    std::vector<text>::iterator  file;
    bool                         hadError = false;
    int                          filenum = 0;

    // Make sure debug function is linked in...
    if (getenv("SHOW_INITIAL_DEBUG"))
        debug(NULL);

    // Initialize the locale
    if (!setlocale(LC_CTYPE, ""))
        std::cerr << "WARNING: Cannot set locale.\n"
                  << "         Check LANG, LC_CTYPE, LC_ALL.\n";

    // Initialize basics
    EnterBasics(&context);

    // Scan options and build list of files we need to process
    cmd = options.Parse(argc, argv);
    if (options.doDiff)
        options.parseOnly = true;
    if (options.builtins)
        filelist.push_back("builtins.xl");
    for (; cmd != end; cmd = options.ParseNext())
    {
        if (options.doDiff && ++filenum > 2)
        {
          std::cerr << "Error: -diff option needs exactly 2 files" << std::endl;
          hadError = true;
          return hadError;
        }
        filelist.push_back(cmd);
        file_names.push_back(cmd);
    }

    // Loop over files we will process
    for (file = filelist.begin(); file != filelist.end(); file++)
        hadError |= LoadFile(*file);

    return hadError;
}


int Main::LoadFile(text file)
// ----------------------------------------------------------------------------
//   Load an individual file
// ----------------------------------------------------------------------------
{
    Tree *tree = NULL;
    bool hadError = false;

    // Parse program - Local parser to delete scanner and close file
    // This ensures positions are updated even if there is a 'load'
    // being called during execution.
    if (options.readSerialized)
    {
        if (!reader)
            reader = new Deserializer(std::cin);
        try
        {
            tree = reader->ReadTree();
        }
        catch (Deserializer::Error &e)
        {
            std::cerr << "Error in input stream, tag=" << e.tag << '\n';
            hadError = true;
            return hadError;
        }
    }
    else
    {
        std::string nt = "";
        try
        {
            std::ifstream ifs(file.c_str(), std::ifstream::in);
            Deserializer ds(ifs);
            tree = ds.ReadTree();
        }
        catch (Deserializer::Error &e)
        {
            // File is not in serialized format, try to parse it as XL source
            nt = "not ";
            Parser parser (file.c_str(), syntax, positions, errors);
            tree = parser.Parse();
        }
        if (options.verbose)
            std::cout << "Info: file " << file << " is "
                      << nt << "in serialized format" << '\n';
    }

    if (options.writeSerialized)
    {
        if (!writer)
            writer = new Serializer(std::cout);
        if (tree)
            tree->Do(writer);
    }

    if (!tree)
    {
        hadError = true;
        return hadError;
    }
    Symbols *syms = &context;
    if (file != "builtins.xl")
        syms = new Symbols(syms);
    Symbols::symbols = syms;
    tree->Set<SymbolsInfo>(syms);

    files[file] = SourceFile (file, tree, syms);
    context.CollectGarbage();

    if (options.showGV)
	{
		SetNodeIdAction sni;
		BreadthFirstSearch bfs(sni);
		tree->Do(bfs);
		GvOutput gvout(std::cout);
		tree->Do(gvout);
	}

    if (options.showSource)
        std::cout << tree << "\n";

    if (!options.parseOnly)
    {
        if (options.optimize_level)
        {
            try
            {
                tree = syms->CompileAll(tree);
            }
            catch (Error &e)
            {
                e.Display();
            }
        }
        if (!tree)
            hadError = true;
        else
            files[file].tree.tree = tree;
    }

    if (options.verbose)
        debugp(tree);

    Symbols::symbols = Context::context;

    return hadError;
}


int Main::Run()
// ----------------------------------------------------------------------------
//   Run all files given on the command line
// ----------------------------------------------------------------------------
{
    text cmd, end = "";
    source_names::iterator file;
    bool hadError = false;

    // If we only parse or compile, return
    if (options.parseOnly || options.compileOnly || options.doDiff)
        return -1;

    // Loop over files we will process
    for (file = file_names.begin(); file != file_names.end(); file++)
    {
        SourceFile &sf = files[*file];
        Symbols::symbols = sf.symbols;

        // Evaluate the given tree
        Tree *result = sf.tree.tree;
        try
        {
            result = sf.symbols->Run(sf.tree.tree);
        }
        catch (XL::Error &e)
        {
            e.Display();
            result = NULL;
        }
        catch (...)
        {
            std::cerr << "Got unknown exception.\n";
            result = NULL;
        }

        if (!result)
        {
            hadError = true;
        }
        else
        {
#ifdef TAO
            if (options.verbose)
                std::cout << "RESULT of " << sf.name << "\n" << result << "\n";
#else // XLR without TAO
            std::cout << result << "\n";
#endif // TAO
        }

        Symbols::symbols = Context::context;
    }

    return hadError;
}

int Main::Diff()
// ----------------------------------------------------------------------------
//   Perform a tree diff between the two loaded files
// ----------------------------------------------------------------------------
{
    source_names::iterator file;
    bool hadError = false;

    file = file_names.begin();
    SourceFile &sf1 = files[*file];
    file++;
    SourceFile &sf2 = files[*file];

    Tree *t1 = sf1.tree.tree;
    Tree *t2 = sf2.tree.tree;

    TreeDiff d(t1, t2);
    d.Diff();

    return hadError;
}


XL_END


int main(int argc, char **argv)
// ----------------------------------------------------------------------------
//   Parse the command line and run the compiler phases
// ----------------------------------------------------------------------------
{
#if CONFIG_USE_SBRK
    char *low_water = (char *) sbrk(0);
#endif

    using namespace XL;
    Compiler compiler("xl_tao");
    MAIN = new Main(argc, argv, compiler);
    int rc = MAIN->LoadFiles();
    if (!rc && Options::options->doDiff)
        rc = MAIN->Diff();
    else
    if (!rc && !Options::options->parseOnly)
        rc = MAIN->Run();
    delete MAIN;

#if CONFIG_USE_SBRK
    IFTRACE(memory)
        fprintf(stderr, "Total memory usage: %ldK\n",
                long ((char *) malloc(1) - low_water) / 1024);
#endif

    return rc;
}<|MERGE_RESOLUTION|>--- conflicted
+++ resolved
@@ -40,11 +40,8 @@
 #include "basics.h"
 #include "serializer.h"
 #include "diff.h"
-<<<<<<< HEAD
-=======
 #include "bfs.h"
 #include "gv.h"
->>>>>>> 88c09830
 
 XL_BEGIN
 
